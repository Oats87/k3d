package run

/*
 * The functions in this file take care of spinning up the
 * k3s server and worker containers as well as deleting them.
 */

import (
	"bytes"
	"context"
	"fmt"
	"io"
	"io/ioutil"
	"os"
	"strings"
	"time"

	"github.com/docker/docker/api/types"
	"github.com/docker/docker/api/types/container"
	"github.com/docker/docker/api/types/network"
	"github.com/docker/docker/client"
	log "github.com/sirupsen/logrus"
)

<<<<<<< HEAD
func startContainer(verbose bool, config *container.Config, hostConfig *container.HostConfig, networkingConfig *network.NetworkingConfig, containerName string) (string, error) {
=======
type ClusterSpec struct {
	AgentArgs         []string
	APIPort           apiPort
	AutoRestart       bool
	ClusterName       string
	Env               []string
	Image             string
	NodeToPortSpecMap map[string][]string
	PortAutoOffset    int
	ServerArgs        []string
	Volumes           *Volumes
}

func startContainer(config *container.Config, hostConfig *container.HostConfig, networkingConfig *network.NetworkingConfig, containerName string) (string, error) {
>>>>>>> 6d771a20
	ctx := context.Background()

	docker, err := client.NewClientWithOpts(client.FromEnv, client.WithAPIVersionNegotiation())
	if err != nil {
		return "", fmt.Errorf("Couldn't create docker client\n%+v", err)
	}

	resp, err := docker.ContainerCreate(ctx, config, hostConfig, networkingConfig, containerName)
	if client.IsErrNotFound(err) {
		log.Printf("Pulling image %s...\n", config.Image)
		reader, err := docker.ImagePull(ctx, config.Image, types.ImagePullOptions{})
		if err != nil {
			return "", fmt.Errorf("Couldn't pull image %s\n%+v", config.Image, err)
		}
		defer reader.Close()
		if ll := log.GetLevel(); ll == log.DebugLevel {
			_, err := io.Copy(os.Stdout, reader)
			if err != nil {
				log.Warningf("Couldn't get docker output\n%+v", err)
			}
		} else {
			_, err := io.Copy(ioutil.Discard, reader)
			if err != nil {
				log.Warningf("Couldn't get docker output\n%+v", err)
			}
		}
		resp, err = docker.ContainerCreate(ctx, config, hostConfig, networkingConfig, containerName)
		if err != nil {
			return "", fmt.Errorf(" Couldn't create container after pull %s\n%+v", containerName, err)
		}
	} else if err != nil {
		return "", fmt.Errorf(" Couldn't create container %s\n%+v", containerName, err)
	}

	if err := docker.ContainerStart(ctx, resp.ID, types.ContainerStartOptions{}); err != nil {
		return "", err
	}

	return resp.ID, nil
}

func createServer(spec *ClusterSpec) (string, error) {
	log.Printf("Creating server using %s...\n", spec.Image)

	containerLabels := make(map[string]string)
	containerLabels["app"] = "k3d"
	containerLabels["component"] = "server"
	containerLabels["created"] = time.Now().Format("2006-01-02 15:04:05")
	containerLabels["cluster"] = spec.ClusterName

	containerName := GetContainerName("server", spec.ClusterName, -1)

	// ports to be assigned to the server belong to roles
	// all, server or <server-container-name>
	serverPorts, err := MergePortSpecs(spec.NodeToPortSpecMap, "server", containerName)
	if err != nil {
		return "", err
	}

	hostIP := "0.0.0.0"
	containerLabels["apihost"] = "localhost"
	if spec.APIPort.Host != "" {
		hostIP = spec.APIPort.HostIP
		containerLabels["apihost"] = spec.APIPort.Host
	}

	apiPortSpec := fmt.Sprintf("%s:%s:%s/tcp", hostIP, spec.APIPort.Port, spec.APIPort.Port)

	serverPorts = append(serverPorts, apiPortSpec)

	serverPublishedPorts, err := CreatePublishedPorts(serverPorts)
	if err != nil {
		log.Fatalf("Error: failed to parse port specs %+v \n%+v", serverPorts, err)
	}

	hostConfig := &container.HostConfig{
		PortBindings: serverPublishedPorts.PortBindings,
		Privileged:   true,
		Init:         &[]bool{true}[0],
	}

	if spec.AutoRestart {
		hostConfig.RestartPolicy.Name = "unless-stopped"
	}

	spec.Volumes.addVolumesToHostConfig(containerName, "server", hostConfig)

	networkingConfig := &network.NetworkingConfig{
		EndpointsConfig: map[string]*network.EndpointSettings{
			k3dNetworkName(spec.ClusterName): {
				Aliases: []string{containerName},
			},
		},
	}

	config := &container.Config{
		Hostname:     containerName,
		Image:        spec.Image,
		Cmd:          append([]string{"server"}, spec.ServerArgs...),
		ExposedPorts: serverPublishedPorts.ExposedPorts,
		Env:          spec.Env,
		Labels:       containerLabels,
	}
	id, err := startContainer(config, hostConfig, networkingConfig, containerName)
	if err != nil {
		return "", fmt.Errorf(" Couldn't create container %s\n%+v", containerName, err)
	}

	return id, nil
}

// createWorker creates/starts a k3s agent node that connects to the server
func createWorker(spec *ClusterSpec, postfix int) (string, error) {
	containerLabels := make(map[string]string)
	containerLabels["app"] = "k3d"
	containerLabels["component"] = "worker"
	containerLabels["created"] = time.Now().Format("2006-01-02 15:04:05")
	containerLabels["cluster"] = spec.ClusterName

	containerName := GetContainerName("worker", spec.ClusterName, postfix)
	env := spec.Env

	needServerURL := true
	for _, envVar := range env {
		if strings.Split(envVar, "=")[0] == "K3S_URL" {
			needServerURL = false
			break
		}
	}
	if needServerURL {
		env = append(spec.Env, fmt.Sprintf("K3S_URL=https://k3d-%s-server:%s", spec.ClusterName, spec.APIPort.Port))
	}

	// ports to be assigned to the server belong to roles
	// all, server or <server-container-name>
	workerPorts, err := MergePortSpecs(spec.NodeToPortSpecMap, "worker", containerName)
	if err != nil {
		return "", err
	}
	workerPublishedPorts, err := CreatePublishedPorts(workerPorts)
	if err != nil {
		return "", err
	}
	if spec.PortAutoOffset > 0 {
		// TODO: add some checks before to print a meaningful log message saying that we cannot map multiple container ports
		// to the same host port without a offset
		workerPublishedPorts = workerPublishedPorts.Offset(postfix + spec.PortAutoOffset)
	}

	hostConfig := &container.HostConfig{
		Tmpfs: map[string]string{
			"/run":     "",
			"/var/run": "",
		},
		PortBindings: workerPublishedPorts.PortBindings,
		Privileged:   true,
	}

	if spec.AutoRestart {
		hostConfig.RestartPolicy.Name = "unless-stopped"
	}

	spec.Volumes.addVolumesToHostConfig(containerName, "worker", hostConfig)

	networkingConfig := &network.NetworkingConfig{
		EndpointsConfig: map[string]*network.EndpointSettings{
			k3dNetworkName(spec.ClusterName): {
				Aliases: []string{containerName},
			},
		},
	}

	config := &container.Config{
		Hostname:     containerName,
		Image:        spec.Image,
		Env:          env,
		Cmd:          append([]string{"agent"}, spec.AgentArgs...),
		Labels:       containerLabels,
		ExposedPorts: workerPublishedPorts.ExposedPorts,
	}

	id, err := startContainer(config, hostConfig, networkingConfig, containerName)
	if err != nil {
		return "", fmt.Errorf(" Couldn't start container %s\n%+v", containerName, err)
	}

	return id, nil
}

// removeContainer tries to rm a container, selected by Docker ID, and does a rm -f if it fails (e.g. if container is still running)
func removeContainer(ID string) error {
	ctx := context.Background()
	docker, err := client.NewClientWithOpts(client.FromEnv, client.WithAPIVersionNegotiation())
	if err != nil {
		return fmt.Errorf(" Couldn't create docker client\n%+v", err)
	}

	options := types.ContainerRemoveOptions{
		RemoveVolumes: true,
		Force:         true,
	}

	if err := docker.ContainerRemove(ctx, ID, options); err != nil {
		return fmt.Errorf(" Couldn't delete container [%s] -> %+v", ID, err)
	}
	return nil
}

func waitForContainerLogMessage(containerID string, message string, timeoutSeconds int) error {
	ctx := context.Background()
	docker, err := client.NewClientWithOpts(client.FromEnv, client.WithAPIVersionNegotiation())
	if err != nil {
		return err
	}

	start := time.Now()
	timeout := time.Duration(timeoutSeconds) * time.Second
	for {
		// not running after timeout exceeded? Rollback and delete everything.
		if timeout != 0 && time.Now().After(start.Add(timeout)) {
			return fmt.Errorf("ERROR: timeout of %d seconds exceeded while waiting for log message '%s'", timeoutSeconds, message)
		}

		// scan container logs for a line that tells us that the required services are up and running
		out, err := docker.ContainerLogs(ctx, containerID, types.ContainerLogsOptions{ShowStdout: true, ShowStderr: true})
		if err != nil {
			out.Close()
			return fmt.Errorf("ERROR: couldn't get docker logs from container %s\n%+v", containerID, err)
		}
		buf := new(bytes.Buffer)
		nRead, _ := buf.ReadFrom(out)
		out.Close()
		output := buf.String()
		if nRead > 0 && strings.Contains(string(output), message) {
			break
		}

		time.Sleep(1 * time.Second)
	}
	return nil
}<|MERGE_RESOLUTION|>--- conflicted
+++ resolved
@@ -22,24 +22,7 @@
 	log "github.com/sirupsen/logrus"
 )
 
-<<<<<<< HEAD
-func startContainer(verbose bool, config *container.Config, hostConfig *container.HostConfig, networkingConfig *network.NetworkingConfig, containerName string) (string, error) {
-=======
-type ClusterSpec struct {
-	AgentArgs         []string
-	APIPort           apiPort
-	AutoRestart       bool
-	ClusterName       string
-	Env               []string
-	Image             string
-	NodeToPortSpecMap map[string][]string
-	PortAutoOffset    int
-	ServerArgs        []string
-	Volumes           *Volumes
-}
-
 func startContainer(config *container.Config, hostConfig *container.HostConfig, networkingConfig *network.NetworkingConfig, containerName string) (string, error) {
->>>>>>> 6d771a20
 	ctx := context.Background()
 
 	docker, err := client.NewClientWithOpts(client.FromEnv, client.WithAPIVersionNegotiation())
