--- conflicted
+++ resolved
@@ -123,16 +123,11 @@
 		k3sServerArgs = append(k3sServerArgs, serverArgs...)
 	}
 
-<<<<<<< HEAD
 	if len(agentArgs) > 0 {
+    if workers < 1 {
+      log.Warnln("--agent-arg supplied, but --workers is 0, so no agents will be created")
+		}
 		k3sAgentArgs = append(k3sAgentArgs, agentArgs...)
-=======
-	if c.IsSet("agent-arg") {
-		if c.Int("workers") < 1 {
-			log.Warnln("--agent-arg supplied, but --workers is 0, so no agents will be created")
-		}
-		k3AgentArgs = append(k3AgentArgs, c.StringSlice("agent-arg")...)
->>>>>>> fbe93eb0
 	}
 
 	// new port map
@@ -238,22 +233,16 @@
 }
 
 // DeleteCluster removes the containers belonging to a cluster and its local directory
-<<<<<<< HEAD
 func DeleteCluster(all bool, name string) error {
 	clusters, err := getClusters(all, name)
-=======
-func DeleteCluster(c *cli.Context) error {
-
-	clusters, err := getClusters(c.Bool("all"), c.String("name"))
->>>>>>> fbe93eb0
 
 	if err != nil {
 		return err
 	}
 
 	if len(clusters) == 0 {
-		if !c.IsSet("all") && !c.IsSet("name") {
-			return fmt.Errorf("No cluster with name '%s' found (You can add `--all` and `--name <CLUSTER-NAME>` to delete other clusters)", c.String("name"))
+		if !all && !name{
+			return fmt.Errorf("No cluster with name '%s' found (You can add `--all` and `--name <CLUSTER-NAME>` to delete other clusters)", name)
 		}
 		return fmt.Errorf("No cluster(s) found")
 	}
@@ -387,8 +376,8 @@
 	}
 
 	if len(clusters) == 0 {
-		if !c.IsSet("all") && !c.IsSet("name") {
-			return fmt.Errorf("No cluster with name '%s' found (You can add `--all` and `--name <CLUSTER-NAME>` to check other clusters)", c.String("name"))
+		if !all && !name {
+			return fmt.Errorf("No cluster with name '%s' found (You can add `--all` and `--name <CLUSTER-NAME>` to check other clusters)", name)
 		}
 		return fmt.Errorf("No cluster(s) found")
 	}
